/*
 * Copyright 2019 Xilinx, Inc.
 *
 * Licensed under the Apache License, Version 2.0 (the "License");
 * you may not use this file except in compliance with the License.
 * You may obtain a copy of the License at
 *
 *     http://www.apache.org/licenses/LICENSE-2.0
 *
 * Unless required by applicable law or agreed to in writing, software
 * distributed under the License is distributed on an "AS IS" BASIS,
 * WITHOUT WARRANTIES OR CONDITIONS OF ANY KIND, either express or implied.
 * See the License for the specific language governing permissions and
 * limitations under the License.
 */


#include "xf_blas.hpp"
#include "../helper_test.hpp"

#define IDX2R(i, j, ld) (((i) * (ld)) + (j))

using namespace std;

int main(int argc, char **argv) {
  
  if (argc < 3){
    cerr << " usage: \n"
         << " gemv_test.exe gemx.xclbin config_info.dat iterIndex dataDir\n";
    return EXIT_FAILURE; 
  }
  unsigned int l_argIdx = 1;
  string l_xclbinFile(argv[l_argIdx++]);
  string l_configFile(argv[l_argIdx++]);  
  int iterIndex = atoi(argv[l_argIdx++]);  
  string l_dataDir(argv[l_argIdx++]);
  string l_logFile;
  ofstream logFile("out_test/xrt_report.txt");
  logFile.close();
  l_logFile = "out_test/xrt_report.txt";
  
  int i, j;
  XFBLAS_dataType * a, * x, * y, *goldenY;
  
  ifstream l_instrFile;
  l_instrFile.open(l_dataDir+"param_in"+to_string(iterIndex)+".bin");
  int * l_instr;
  posix_memalign((void** )&l_instr, 4096, 9 * sizeof(int));
  if (l_instrFile.is_open()){
    l_instrFile.read((char*) l_instr, 9 * sizeof(int));
    l_instrFile.close();
  } else {
    cerr<<"could not find instruction file " << (l_dataDir+"param_in"+to_string(iterIndex)+".bin")<<"\n";
    exit(1); 
  }
  
  int m = l_instr[1];
  int n = l_instr[2];
  int alpha = l_instr[3];
  int lda = l_instr[4];
  int incx = l_instr[5];
  int beta = l_instr[6];
  int incy = l_instr[7];
  int l_numKernel = l_instr[8] + 1;
  
  posix_memalign((void** )&a, 4096, m*n* sizeof ( XFBLAS_dataType ));
  posix_memalign((void** )&x, 4096, n*1* sizeof ( XFBLAS_dataType ));
  posix_memalign((void** )&y, 4096, m*1* sizeof ( XFBLAS_dataType ));
  posix_memalign((void** )&goldenY, 4096, m*1* sizeof ( XFBLAS_dataType ));
  
  readMatBin((char*) a, iterIndex, m, n, l_dataDir, "matA_in", sizeof(XFBLAS_dataType));
  readMatBin((char*) x, iterIndex, n, 1, l_dataDir, "vecX_in", sizeof(XFBLAS_dataType));
  readMatBin((char*) y, iterIndex, m, 1, l_dataDir, "vecY_in", sizeof(XFBLAS_dataType));
  readMatBin((char*) goldenY, iterIndex, m, 1, l_dataDir, "vecY_out", sizeof(XFBLAS_dataType));
    
  XFBLAS_dataType * d_a, * d_x, * d_y;
  
  xfblasEngine_t engineName = XFBLAS_ENGINE_GEMV;
  xfblasStatus_t status = xfblasCreate(l_xclbinFile.c_str(), l_configFile, l_logFile.c_str(), engineName, l_numKernel);
  if (status != XFBLAS_STATUS_SUCCESS) {
    cout<<"Create Handle failed with error code: "<< status << "\n"; 
    xfblasDestroy();
    return EXIT_FAILURE;   
  }
    
  status = xfblasMalloc(&d_a, m,n,sizeof(*a), l_numKernel-1);
  if (status != XFBLAS_STATUS_SUCCESS) {
    cout<<"Malloc memory for matrix A failed with error code: "<< status << "\n"; 
    xfblasDestroy();
    return EXIT_FAILURE;   
  }
  
  status = xfblasMalloc(&d_x, n,1,sizeof(*x), l_numKernel-1);
  
  if (status != XFBLAS_STATUS_SUCCESS) {
    cout<<"Malloc memory for matrix B failed with error code: "<< status << "\n"; 
    xfblasDestroy();
    return EXIT_FAILURE;   
  }
  status = xfblasMalloc(&d_y, m,1,sizeof(*y), l_numKernel-1);
  
  if (status != XFBLAS_STATUS_SUCCESS) {
    cout<<"Malloc memory for matrix C failed with error code: "<< status << "\n"; 
    xfblasDestroy();
    return EXIT_FAILURE;   
  }
  
  status = xfblasSetMatrix(m,n,sizeof(*a),a,n,d_a, l_numKernel-1);
  status = xfblasSetVector(n,sizeof(*x),x,1,d_x, l_numKernel-1);
  status = xfblasSetVector(m,sizeof(*y),y,1,d_y, l_numKernel-1);
  if (status != XFBLAS_STATUS_SUCCESS) {
    cout<<"Set Matrix failed with error code: "<< status << "\n"; 
    xfblasDestroy();
    return EXIT_FAILURE;   
  }
  
  status = xfblasGemv(XFBLAS_OP_N, m, n, 1, d_a, n, d_x, 1, 1, d_y, 1, l_numKernel-1);
  
  if (status != XFBLAS_STATUS_SUCCESS) {
    cout<<"Matrix Vector Multiplication failed with error code: "<< status << "\n"; 
    xfblasDestroy();
    return EXIT_FAILURE;   
  }
  
  status = xfblasGetVector(m,sizeof(*y),d_y,y,1,l_numKernel-1);

  if (status != XFBLAS_STATUS_SUCCESS) {
    cout<<"Get Matirx failed with error code: "<< status << "\n"; 
    xfblasDestroy();
    return EXIT_FAILURE;   
  }

  if (compareVector<XFBLAS_dataType>(y,goldenY,m)){
    cout<<"Test passed!\n";
  }else{
    cout<<"Test failed!\n";
  }
  
  xfblasFree(a, l_numKernel-1);
  xfblasFree(x, l_numKernel-1);
  xfblasFree(y, l_numKernel-1);
  free(a);
  free(x);
  free(y);
  
<<<<<<< HEAD
  xfblasDestory(l_numKernel);
=======
  xfblasDestroy(l_numKernel);
>>>>>>> 2f84acb4
  
  return EXIT_SUCCESS;
}<|MERGE_RESOLUTION|>--- conflicted
+++ resolved
@@ -143,11 +143,7 @@
   free(x);
   free(y);
   
-<<<<<<< HEAD
-  xfblasDestory(l_numKernel);
-=======
   xfblasDestroy(l_numKernel);
->>>>>>> 2f84acb4
   
   return EXIT_SUCCESS;
 }