/*
 * Copyright 2019 Xilinx, Inc.
 *
 * Licensed under the Apache License, Version 2.0 (the "License");
 * you may not use this file except in compliance with the License.
 * You may obtain a copy of the License at
 *
 *   http://www.apache.org/licenses/LICENSE-2.0
 *
 * Unless required by applicable law or agreed to in writing, software
 * distributed under the License is distributed on an "AS IS" BASIS,
 * WITHOUT WARRANTIES OR CONDITIONS OF ANY KIND, either express or implied.
 * See the License for the specific language governing permissions and
 * limitations under the License.
 */

#ifndef XF_BLAS_HOST_HPP
#define XF_BLAS_HOST_HPP

#include <stdio.h>
#include <string.h>
#include <vector>
#include <string>
#include <unordered_map>
#include <iostream>

#include "ert.h"
#include "xclhal2.h"
#include "xclbin.h"

#include "../utility/utility.hpp"
#include "utils.hpp"
#include "gemxkernel_hw.hpp"

#define IDX2R(i, j, ld) (((i) * (ld)) + (j))

using namespace std;

namespace xf {
namespace linear_algebra {
namespace blas {

class XFpga {
   public:
    xclDeviceHandle m_handle;
    uuid_t m_xclbinId;
    vector<int> m_mem;
    vector<unsigned long long> m_baseAddress;
    vector<unsigned int> m_execHandles;
    bool m_init = false;

    XFpga() = delete;
    XFpga(const char* p_xclbin, const char* p_logFile, int* p_err) {
        if (0 >= xclProbe()) {
            *p_err = 1;
            return;
        }
        m_handle = xclOpen(0, p_logFile, XCL_INFO);
        if (xclLockDevice(m_handle)) {
            *p_err = 1;
            return;
        }
        ifstream l_stream(p_xclbin);
        l_stream.seekg(0, l_stream.end);
        int l_size = l_stream.tellg();
        l_stream.seekg(0, l_stream.beg);

        char* l_header = new char[l_size];
        l_stream.read(l_header, l_size);

        const xclBin* l_blob = (const xclBin*)l_header;
        if (xclLoadXclBin(m_handle, l_blob)) {
            *p_err = 1;
        }
        // cout << "Finished downloading bitstream " << p_xclbin << "\n";
        const axlf* l_top = (const axlf*)l_header;

        auto l_topo = xclbin::get_axlf_section(l_top, MEM_TOPOLOGY);
        struct mem_topology* l_topology = (mem_topology*)(l_header + l_topo->m_sectionOffset);

        for (int i = 0; i < l_topology->m_count; ++i) {
            if (l_topology->m_mem_data[i].m_used) {
                m_baseAddress.push_back(l_topology->m_mem_data[i].m_base_address);
                int l_mem = i;
                m_mem.push_back(l_mem);
            }
        }

        uuid_copy(m_xclbinId, l_top->m_header.uuid);
        delete[] l_header;
    }

    ~XFpga() {}

    bool openContext(unsigned int p_cuIndex) {
        if (xclOpenContext(m_handle, m_xclbinId, p_cuIndex, true)) {
            return false;
        }
        return true;
    }

    unsigned int createBuf(void* p_ptr, size_t p_szBytes, unsigned int p_kernelIndex) {
        return xclAllocUserPtrBO(m_handle, p_ptr, p_szBytes, m_mem[p_kernelIndex]);
    }

    bool copyToFpga(unsigned int p_bufHandle, size_t p_szBytes) {
        if (xclSyncBO(m_handle, p_bufHandle, XCL_BO_SYNC_BO_TO_DEVICE, p_szBytes, 0)) {
            return false;
        }
        return true;
    }

    bool copyFromFpga(unsigned int p_bufHandle, size_t p_szBytes) {
        if (xclSyncBO(m_handle, p_bufHandle, XCL_BO_SYNC_BO_FROM_DEVICE, p_szBytes, 0)) {
            return false;
        }
        return true;
    }

    bool execKernel(unsigned int p_kernelIndex) {
        unsigned int m_execHandle = xclAllocBO(m_handle, 4096 + 4096, xclBOKind(0), (1 << 31));
        void* execData = xclMapBO(m_handle, m_execHandle, true);
        auto ecmd = reinterpret_cast<ert_start_kernel_cmd*>(execData);
        auto rsz = XGEMXKERNEL_0_GEMXKERNEL_0_CONTROL_ADDR_P_DDRWR_M_VAL_DATA / 4 + 2; // regmap array size
        memset(ecmd, 0, (sizeof *ecmd) + rsz);
        ecmd->state = ERT_CMD_STATE_NEW;
        ecmd->opcode = ERT_START_CU;
        ecmd->count = 1 + rsz;
        ecmd->cu_mask = 0x1 << p_kernelIndex;
        ecmd->data[XGEMXKERNEL_0_GEMXKERNEL_0_CONTROL_ADDR_AP_CTRL] = 0x0; // ap_start
        ecmd->data[XGEMXKERNEL_0_GEMXKERNEL_0_CONTROL_ADDR_P_DDRRD_M_VAL_DATA / 4] = m_baseAddress[p_kernelIndex];
        ecmd->data[XGEMXKERNEL_0_GEMXKERNEL_0_CONTROL_ADDR_P_DDRWR_M_VAL_DATA / 4] = m_baseAddress[p_kernelIndex];
        ecmd->data[XGEMXKERNEL_0_GEMXKERNEL_0_CONTROL_ADDR_P_DDRRD_M_VAL_DATA / 4 + 1] = m_baseAddress[p_kernelIndex] >> 32;
        ecmd->data[XGEMXKERNEL_0_GEMXKERNEL_0_CONTROL_ADDR_P_DDRWR_M_VAL_DATA / 4 + 1] = m_baseAddress[p_kernelIndex] >> 32;

        if (xclExecBuf(m_handle, m_execHandle)) {
            return false;
        }
        
        while (xclExecWait(m_handle, 1) == 0);
        
        m_execHandles.push_back(m_execHandle);
        
        return true;
    }
};

class XFpgaHold {
   public:
    shared_ptr<XFpga> m_xFpgaPtr;
    static XFpgaHold& instance() {
        static XFpgaHold theInstance;
        return theInstance;
    }

   protected:
    XFpgaHold() {}
};

class XHost {
   protected:
    static const unsigned int PAGE_SIZE = 4096;
    static const unsigned int INSTR_BUF_SIZE = PAGE_SIZE;
    static const unsigned int KERN_DBG_BUF_SIZE = PAGE_SIZE;
    unordered_map<void*, void*> m_hostMat;
    unordered_map<void*, unsigned int> m_bufHandle;
    unordered_map<void*, unsigned long long> m_hostMatSz;
    shared_ptr<XFpga> m_fpga = XFpgaHold::instance().m_xFpgaPtr;
    vector<unsigned long long> m_ddrDeviceBaseAddr;
    char* m_progBuf;
    char* m_instrBuf;
    unsigned int m_instrOffset;
    unsigned int m_instrBufHandle;
    unsigned int m_cuIndex;

   public:
    XHost() = delete;
    XHost(const char* p_xclbin, const char* p_logFile, xfblasStatus_t* p_status, unsigned int p_kernelIndex) {
        m_cuIndex = p_kernelIndex;
        if (!m_fpga->openContext(m_cuIndex)) {
            *p_status = XFBLAS_STATUS_NOT_INITIALIZED;
            return;
        }
        void* l_alignedMem = nullptr;
        int l_memAllocStatus = posix_memalign(&l_alignedMem, PAGE_SIZE, INSTR_BUF_SIZE);
        if (l_memAllocStatus) {
            *p_status = XFBLAS_STATUS_ALLOC_FAILED;
        }
        m_instrBuf = (char*)l_alignedMem;
        m_progBuf = (char*)l_alignedMem;
        memset(m_instrBuf, 0, INSTR_BUF_SIZE);
        m_instrOffset = 0;
        m_instrBufHandle = m_fpga->createBuf(m_instrBuf, INSTR_BUF_SIZE + KERN_DBG_BUF_SIZE, m_cuIndex);
    }

    bool addMatRestricted(void* p_hostHandle, void* p_matPtr, unsigned long long p_bufSize) {
        auto& l_hostPtr = m_hostMat;
        auto& l_hostSzPtr = m_hostMatSz;
        if (((unsigned long)p_matPtr & (PAGE_SIZE - 1)) != 0) {
            void* l_matPtr;
            posix_memalign((void**)&l_matPtr, 4096, p_bufSize);
            memcpy(l_matPtr, p_matPtr, p_bufSize);
            if (l_hostPtr.find(p_hostHandle) == l_hostPtr.end()) {
                l_hostPtr[p_hostHandle] = l_matPtr;
                l_hostSzPtr[p_hostHandle] = p_bufSize;
                return true;
            }
        } else {
            if (l_hostPtr.find(p_hostHandle) == l_hostPtr.end()) {
                l_hostPtr[p_hostHandle] = p_matPtr;
                l_hostSzPtr[p_hostHandle] = p_bufSize;
                return true;
            }
        }
        return false;
    }

    xfblasStatus_t allocMatRestricted(void* p_hostHandle, void* p_matPtr, unsigned long long p_bufSize) {
        if (!addMatRestricted(p_hostHandle, p_matPtr, p_bufSize)) {
            return XFBLAS_STATUS_ALLOC_FAILED;
        }
        auto& l_hostPtr = m_hostMat;
        auto& l_devPtr = m_bufHandle;
        auto& l_hostSzPtr = m_hostMatSz;
        if (l_devPtr.find(p_hostHandle) != l_devPtr.end()) {
            return XFBLAS_STATUS_ALLOC_FAILED;
        } else {
            l_devPtr[p_hostHandle] = m_fpga->createBuf(l_hostPtr[p_hostHandle], l_hostSzPtr[p_hostHandle], m_cuIndex);
            return XFBLAS_STATUS_SUCCESS;
        }
    }

    template <typename t_dataType>
    xfblasStatus_t allocMat(t_dataType* p_devPtr, size_t p_bufSize) {
        auto& l_devPtr = m_bufHandle;
        auto& l_hostSzPtr = m_hostMatSz;
        if (l_devPtr.find(*p_devPtr) != l_devPtr.end()) {
            return XFBLAS_STATUS_ALLOC_FAILED;
        } else {
            unsigned int l_deviceHandle =
                xclAllocBO(m_fpga->m_handle, p_bufSize, XCL_BO_DEVICE_RAM, m_fpga->m_mem[m_cuIndex]);
            *p_devPtr = (t_dataType)xclMapBO(m_fpga->m_handle, l_deviceHandle, true);
            memset(*p_devPtr, 0, p_bufSize);
            l_hostSzPtr[*p_devPtr] = p_bufSize;
            l_devPtr[*p_devPtr] = l_deviceHandle;
            return XFBLAS_STATUS_SUCCESS;
        }
    }

    template <typename t_dataType>
    xfblasStatus_t setMatToFPGA(
        void* p_hostHandle, int p_rows, int p_lda, int p_paddedLda, t_dataType& p_hostPtr, t_dataType& p_devPtr) {
        auto& l_devPtr = m_bufHandle;
        auto& l_hostSzPtr = m_hostMatSz;
        if (l_devPtr.find(p_hostHandle) != l_devPtr.end()) {
            for (int i = 0; i < p_rows; i++) {
                for (int j = 0; j < p_lda; j++) {
                    p_devPtr[IDX2R(i, j, p_paddedLda)] = p_hostPtr[IDX2R(i, j, p_lda)];
                }
            }
            if (!m_fpga->copyToFpga(l_devPtr[p_hostHandle], l_hostSzPtr[p_hostHandle])) {
                return XFBLAS_STATUS_ALLOC_FAILED;
            }
        } else {
            return XFBLAS_STATUS_ALLOC_FAILED;
        }
        return XFBLAS_STATUS_SUCCESS;
    }

    xfblasStatus_t setMatToFPGARestricted(void* p_hostHandle) {
        auto& l_devPtr = m_bufHandle;
        auto& l_hostSzPtr = m_hostMatSz;
        if (l_devPtr.find(p_hostHandle) != l_devPtr.end()) {
            if (!m_fpga->copyToFpga(l_devPtr[p_hostHandle], l_hostSzPtr[p_hostHandle])) {
                return XFBLAS_STATUS_ALLOC_FAILED;
            }
        } else {
            return XFBLAS_STATUS_ALLOC_FAILED;
        }
        return XFBLAS_STATUS_SUCCESS;
    }

    void addInstr(BLASArgs* p_args) {
        char* l_instr = p_args->asByteArray();
        char* l_currPos = &m_progBuf[m_instrOffset];
        memcpy(l_currPos, l_instr, p_args->sizeInBytes());
        m_instrOffset += p_args->sizeInBytes();
    }

    template <typename t_dataType>
    xfblasStatus_t getMat(
        void* p_hostHandle, int p_rows, int p_lda, int p_paddedLda, t_dataType& p_hostPtr, t_dataType& p_devPtr) {
        auto& l_hostSzPtr = m_hostMatSz;
        auto& l_devPtr = m_bufHandle;
        if (l_devPtr.find(p_hostHandle) != l_devPtr.end()) {
            if (!m_fpga->copyFromFpga(l_devPtr[p_hostHandle], l_hostSzPtr[p_hostHandle])) {
                return XFBLAS_STATUS_ALLOC_FAILED;
            }
            for (int i = 0; i < p_rows; i++) {
                for (int j = 0; j < p_lda; j++) {
                    p_hostPtr[IDX2R(i, j, p_lda)] = p_devPtr[IDX2R(i, j, p_paddedLda)];
                }
            }
        } else {
            return XFBLAS_STATUS_ALLOC_FAILED;
        }
        return XFBLAS_STATUS_SUCCESS;
    }

    xfblasStatus_t deviceSync() {
        for (auto& l_devPtr : m_bufHandle) {
            if (!m_fpga->copyToFpga(l_devPtr.second, m_hostMatSz[l_devPtr.first])) {
                return XFBLAS_STATUS_ALLOC_FAILED;
            }
        }
        return XFBLAS_STATUS_SUCCESS;
    }

    xfblasStatus_t getMatManaged() {
        for (auto& l_devPtr : m_bufHandle) {
            if (!m_fpga->copyFromFpga(l_devPtr.second, m_hostMatSz[l_devPtr.first])) {
                return XFBLAS_STATUS_ALLOC_FAILED;
            }
        }
        return XFBLAS_STATUS_SUCCESS;
    }

    xfblasStatus_t getMatRestricted(void* p_hostHandle, void* p_matPtr) {
        auto& l_hostPtr = m_hostMat;
        auto& l_hostSzPtr = m_hostMatSz;
        auto& l_devPtr = m_bufHandle;
        if (l_hostPtr.find(p_hostHandle) != l_hostPtr.end()) {
            if (!m_fpga->copyFromFpga(l_devPtr[p_hostHandle], l_hostSzPtr[p_hostHandle])) {
                return XFBLAS_STATUS_ALLOC_FAILED;
            }
            if (((unsigned long)p_matPtr & (PAGE_SIZE - 1)) != 0) {
                memcpy(p_matPtr, l_hostPtr[p_hostHandle], l_hostSzPtr[p_hostHandle]);
            }
        } else {
            return XFBLAS_STATUS_ALLOC_FAILED;
        }
        return XFBLAS_STATUS_SUCCESS;
    }

    void clearInstrBuf() {
        memset(this->m_progBuf, 0, PAGE_SIZE);
        this->m_instrOffset = 0;
    }

    xfblasStatus_t freeMat(void* p_hostHandle) {
        auto& l_devPtr = m_bufHandle;
        if (l_devPtr.find(p_hostHandle) == l_devPtr.end()) {
            return XFBLAS_STATUS_ALLOC_FAILED;
        } else {
            xclFreeBO(m_fpga->m_handle, l_devPtr[p_hostHandle]);
            this->m_bufHandle.erase(p_hostHandle);
            this->m_hostMatSz.erase(p_hostHandle);
            if (!m_hostMat.empty()) {
                this->m_hostMat.erase(p_hostHandle);
            }
            return XFBLAS_STATUS_SUCCESS;
        }
    }

    xfblasStatus_t closeContext(unsigned int p_kernelIndex) {
        xclFreeBO(m_fpga->m_handle, m_instrBufHandle);
<<<<<<< HEAD
        xclFreeBO(m_fpga->m_handle, m_fpga->m_execHandles[p_kernelIndex]);
=======
        if ( p_kernelIndex < (unsigned int) m_fpga->m_execHandles.size()) {
          xclFreeBO(m_fpga->m_handle, m_fpga->m_execHandles[p_kernelIndex]);
        }
>>>>>>> 2f84acb4
        xclCloseContext(m_fpga->m_handle, m_fpga->m_xclbinId, this->m_cuIndex);
        return XFBLAS_STATUS_SUCCESS;
    }
};

class BLASHost : public XHost {
   private:
    bool m_execControl = true;

   public:
    BLASHost() = delete;
    virtual ~BLASHost() {}
    BLASHost(const BLASHost&) = delete;

    BLASHost(const char* p_xclbin, const char* p_logFile, xfblasStatus_t* p_status, unsigned int p_kernelIndex)
        : XHost(p_xclbin, p_logFile, p_status, p_kernelIndex) {}

    xfblasStatus_t execute() {
        xfblasStatus_t l_status = XFBLAS_STATUS_SUCCESS;
        if (m_execControl) {
            if (!this->m_fpga->copyToFpga(this->m_instrBufHandle, this->INSTR_BUF_SIZE + this->KERN_DBG_BUF_SIZE)) {
                l_status = XFBLAS_STATUS_ALLOC_FAILED;
            }
            if (!this->m_fpga->execKernel(this->m_cuIndex)) {
                l_status = XFBLAS_STATUS_ALLOC_FAILED;
            }
            m_execControl = false;
        }
        return l_status;
    }
    
    void enableRun(){
      m_execControl = true;
    }
};

} // namespace blas
} // namespace linear_algebra
} // namespace xf

#endif<|MERGE_RESOLUTION|>--- conflicted
+++ resolved
@@ -364,13 +364,9 @@
 
     xfblasStatus_t closeContext(unsigned int p_kernelIndex) {
         xclFreeBO(m_fpga->m_handle, m_instrBufHandle);
-<<<<<<< HEAD
-        xclFreeBO(m_fpga->m_handle, m_fpga->m_execHandles[p_kernelIndex]);
-=======
         if ( p_kernelIndex < (unsigned int) m_fpga->m_execHandles.size()) {
           xclFreeBO(m_fpga->m_handle, m_fpga->m_execHandles[p_kernelIndex]);
         }
->>>>>>> 2f84acb4
         xclCloseContext(m_fpga->m_handle, m_fpga->m_xclbinId, this->m_cuIndex);
         return XFBLAS_STATUS_SUCCESS;
     }
