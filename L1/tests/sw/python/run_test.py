--- conflicted
+++ resolved
@@ -16,21 +16,12 @@
 import os, sys
 import pdb
 import traceback
-<<<<<<< HEAD
-from blas_gen_bin import BLAS_GEN, BLAS_ERROR
-from hls import HLS, HLS_ERROR, Parameters
-from makefile import Makefile
-from operation import OP, BLAS_L1, BLAS_L2, OP_ERROR
-import threading
-import concurrent.futures
-=======
 from blas_gen_bin import BLAS_ERROR
 from hls import HLS_ERROR
 import threading
 import concurrent.futures
 from runTest import RunTest
 from table import list2File
->>>>>>> 2f84acb4
 
 def Format(x):
   f_dic = {0:'th', 1:'st', 2:'nd',3:'rd'}
@@ -39,234 +30,6 @@
     k=0
   return "%d%s"%(x, f_dic[k])
 
-<<<<<<< HEAD
-class RunTest:
-  def __init__(self, profile, args, opLocks):
-    self.opLocks = opLocks
-    self.profilePath = profile
-    self.profile = None 
-    self.parEntries = 1
-    self.logParEntries = 0
-    self.valueRange = None
-    self.numToSim = 1
-    self.numSim = 0
-    self.makefile = args.makefile
-
-    self.hls = None
-    self.typeDict ={
-      np.int8: 'int8_t',
-      np.int16: 'int16_t',
-      np.int32: 'int32_t',
-      np.int64: 'int64_t',
-      np.uint8: 'uint8_t',
-      np.uint16: 'uint16_t',
-      np.uint32: 'uint32_t',
-      np.uint64: 'uint64_t',
-      np.float32: 'float',
-      np.float64: 'double'
-    }
-
-  def parseProfile(self):
-    with open(self.profilePath, 'r') as fh:
-      self.profile = json.loads(fh.read())
-
-    self.opName = self.profile['op']
-    self.opClass = OP.parse(self.opName)
-
-    self.minValue = self.profile['valueRange'][0]
-    self.maxValue = self.profile['valueRange'][1]
-
-    self.op = eval(self.opClass).parse(self.opName, self.maxValue, self.minValue)
-
-    if 'logParEntries' in self.profile:
-      self.logParEntries = self.profile['logParEntries']
-    else:
-      self.logParEntries = -1
-
-    if self.logParEntries == -1:
-      self.parEntries = self.profile['parEntries']
-    else:
-      self.parEntries = 1 << self.logParEntries
-
-    if 'dataTypes' in self.profile:
-      self.dataTypes = [eval('np.%s'%dt) for dt in self.profile['dataTypes']]
-
-    if 'retTypes' in self.profile:
-      self.retTypes = [eval('np.%s'%dt) for dt in self.profile['retTypes']]
-    
-    self.numToSim = self.profile['numSimulation']
-
-    if not self.opName in self.opLocks:
-      self.opLocks[self.opName] = threading.Lock()
-    self.opLock = self.opLocks[self.opName] 
-    self.testPath = os.path.join('out_test', self.op.name)
-    self.reports = list()
-
-    self.libPath = os.path.join(self.testPath, 'libs')
-    with self.opLock:
-      if not os.path.exists(self.libPath):
-        os.makedirs(self.libPath)
-
-    self.dataPath = os.path.join(self.testPath, 'data')
-    with self.opLock:
-      if not os.path.exists(self.dataPath):
-        os.makedirs(self.dataPath)
-    hlsTCL = os.path.join('.', 'build', r'run-hls.tcl')
-
-    if args.csim:
-      self.hls = HLS(hlsTCL,True, False, False) 
-    elif args.cosim:
-      self.hls = HLS(hlsTCL, False, True, True) 
-    else:
-      self.hls = HLS(hlsTCL, self.profile['b_csim'],
-       self.profile['b_synth'], self.profile['b_cosim'])
-
-    directivePath = os.path.join(self.testPath, 
-        r'directive_par%d.tcl'%(self.parEntries))
-    self.hls.setParam(Parameters(self.op, self.logParEntries, self.parEntries))
-    with self.opLock:
-      self.hls.generateDirective(directivePath)
-
-  def build(self):
-    envD = dict()
-    parEntriesList = ['spmv', 'tpmv']
-    c_type = self.typeDict[self.op.dataType]
-    self.hls.params.setDtype(c_type)
-    envD["BLAS_dataType"] = c_type
-    self.typeStr = 'd%s'%c_type
-    if self.opClass == 'BLAS_L1':
-      r_type = self.typeDict[self.op.rtype]
-      self.typeStr = 'd%s_r%s'%(c_type, r_type)
-      envD["BLAS_resDataType"] =r_type
-      self.hls.params.setRtype(r_type)
-
-    if self.op.name in parEntriesList:
-      envD["BLAS_parEntries"] = "%d"%self.parEntries
-
-    with self.makelock:
-      make = Makefile(self.makefile, self.libPath)
-      libPath = make.make(envD)
-    self.lib = C.cdll.LoadLibrary(libPath)
-
-  def runTest(self):
-    paramTclPath =os.path.join(self.dataPath, r'parameters_%s_%s.tcl'%(self.op.sizeStr,self.typeStr))
-    logfile=os.path.join(self.dataPath, r'logfile_%s_%s.log'%(self.op.sizeStr,self.typeStr))
-    binFile =os.path.join(self.dataPath,'TestBin_%s_%s.bin'%(self.op.sizeStr,self.typeStr))
-
-    print("\n")
-    print("="*64)
-    dataList = [self.op.compute() for j in range(self.numToSim)]
-    blas_gen=BLAS_GEN(self.lib)
-    self.op.addInstr(blas_gen, dataList)
-    blas_gen.write2BinFile(binFile)
-    print("\nOP %s: Data file %s has been generated sucessfully."%(self.op.name, binFile))
-    del dataList
-    self.hls.generateParam(paramTclPath)
-    print("\nOP %s: Parameters in file %s."%(self.op.name, paramTclPath))
-    print("\nOP %s: Log file %s"%(self.op.name,  logfile))
-    self.hls.execution(binFile, logfile, self.testPath)
-    self.hls.checkLog(logfile)
-    self.numSim += self.numToSim
-    self.hls.benchmarking(logfile, self.op, self.reports)
-    print("\nOP %s: Test of size %s passed."%(self.op.name, self.op.sizeStr))
-
-  def run(self, makelock):
-    self.makelock = makelock
-    path = os.path.dirname(self.profilePath)
-    self.hls.params.setPath(path)
-    self.op.test(self)
-
-  def writeReport(self, profile, flag = 'a+'):
-    reportPath = os.path.join(self.testPath, 'report.rpt')
-    if len(self.reports) == 0:
-      raise OP_ERROR("\nOP %s: Benchmark fails for op %s."%(self.op.name, self.op.name))
-    features = self.reports[0]
-    keys = features.keys()
-    lens = [len(key)+2 for key in keys]
-
-    delimiter = '+' + '+'.join(['-' * l for l in lens]) + '+\n'
-
-    with open(reportPath, flag) as f:
-      f.write(time.ctime() + '\n')
-      f.write("Profile path: %s\n"%profile)
-      f.write(delimiter)
-      ########### START OF KEYS ################
-      strList=['|']
-      for s, l in zip(keys, lens):
-        strList.append(('{:<%d}|'%l).format(s))
-      strList.append('\n')
-      f.write(''.join(strList))
-      f.write(delimiter)
-      ########### END OF KEYS ################
-
-      while self.reports:
-        features = self.reports.pop(0)
-        strList=['|']
-        for key, l in zip(keys, lens):
-          strList.append(('{:<%d}|'%l).format(features[key]))
-        strList.append('\n')
-        f.write(''.join(strList))
-        f.write(delimiter)
-    return reportPath
-
-def makeTable(passDict, failDict, skipList, print_fn = print):
-  numPasses = len(passDict)
-  numFails = len(failDict)
-  numOps = numPasses + numFails
-  if numOps == 0:
-    return
-  print_fn('='*40 + '   REPORT   ' + '='*40 + '\n')
-  print_fn(time.ctime())
-  print_fn('\n')
-  if numPasses != 0:
-    print_fn("%d / %d operation[s] numPasses the tests.\n" %(numPasses, numOps))
-  if numFails != 0:
-    print_fn("%d / %d operation[s] failed the tests.\n" %(numFails, numOps))
-  delimiter = '+'.join(['', '-'*10, '-'*10, '-'*10, '-'*10, '-'*30, '\n'])
-  print_fn(delimiter)
-  keys = '|'.join(['', '{:<10}'.format('op Name'), '{:<10}'.format('No.csim'),
-      '{:<10}'.format('No.cosim'),'{:<10}'.format('Status'),
-      '{:<30}'.format('Profile'), '\n'])
-  print_fn(keys)
-  print_fn(delimiter)
-  for rt in passDict.keys(): 
-    csim, cosim = passDict[rt]
-    value = '|'.join(['', '{:<10}'.format(rt.op.name), '{:<10}'.format(csim),
-      '{:<10}'.format(cosim),'{:<10}'.format('Passed'),'{:<30}'.format(rt.profilePath), '\n'])
-    print_fn(value)
-    print_fn(delimiter)
-  for rt in failDict.keys(): 
-    csim, cosim = failDict[rt]
-    value = '|'.join(['', '{:<10}'.format(rt.op.name), '{:<10}'.format(csim),
-      '{:<10}'.format(cosim),'{:<10}'.format('Failed'), '{:<30}'.format(rt.profilePath),'\n'])
-    print_fn(value)
-    print_fn(delimiter)
-  for skip in skipList:
-    value = '|'.join(['', '{:<10}'.format('Unknown'), '{:<10}'.format(0),
-      '{:<10}'.format(0),'{:<10}'.format('Skipped'), '{:<30}'.format(skip),'\n'])
-    print_fn(value)
-    print_fn(delimiter)
-  return numFails
-
-
-def process(runTest, passOps, failOps, dictLock, makeLock):
-  passed = False
-  try:
-    runTest.parseProfile()
-    with runTest.opLock:
-      print("Starting to test %s."%(runTest.op.name))
-      runTest.run(makeLock) 
-      print("All %d tests for %s are passed."%(runTest.numSim, runTest.op.name))
-      passed = True
-      csim = runTest.numSim * runTest.hls.csim
-      cosim = runTest.numSim * runTest.hls.cosim
-      with dictLock:
-        passOps[runTest] = (csim, cosim)
-
-      if runTest.hls.cosim:
-        rpt = runTest.writeReport(profile)
-        print("Benchmark info for op %s is written in %s"%(runTest.op.name, rpt))
-=======
 def process(rt, statList, dictLock = threading.Lock(), makeLock = threading.Lock()):
   passed = False
   try:
@@ -284,7 +47,6 @@
             'No.cosim':cosim, 
             'Status':'Passed', 
             'Profile': rt.profilePath})
->>>>>>> 2f84acb4
 
   except OP_ERROR as err:
     print("OPERATOR ERROR: %s"%(err.message))
@@ -296,38 +58,6 @@
     type, value, tb = sys.exc_info()
     traceback.print_exception(type, value, tb)
   finally:
-<<<<<<< HEAD
-    if not passed:
-      csim = runTest.numSim * runTest.hls.csim
-      cosim = runTest.numSim * runTest.hls.cosim
-      with dictLock:
-        failOps[runTest] = (csim, cosim)
-
-def main(profileList, args): 
-  print(r"There are in total %d testing profile[s]."%len(profileList))
-  opLocks = dict()
-  passOps = dict()
-  failOps = dict()
-  skipList = list()
-  argList = list()
-  dictLock = threading.Lock()
-  makeLock = threading.Lock()
-  while profileList:
-    profile = profileList.pop()
-    if not os.path.exists(profile):
-      print("File %s is not exists."%profile)
-      skipList.append(profile)
-      continue
-    runTest = RunTest(profile, args, opLocks)
-    argList.append(runTest)
-  try:
-    with concurrent.futures.ThreadPoolExecutor(max_workers=args.parallel) as executor:
-      for arg in argList:
-        executor.submit(process, arg, passOps, failOps, dictLock, makeLock)
-  finally:
-    with open("statistics.rpt", 'a+') as f:
-      r = makeTable(passOps, failOps, skipList, f.write) 
-=======
 
     if rt.hls.cosim and rt.numSim > 0:
       rpt = rt.writeReport(profile)
@@ -366,7 +96,6 @@
   finally:
     statPath = os.path.join(os.getcwd(),"statistics.rpt") 
     list2File(statList, statPath) 
->>>>>>> 2f84acb4
 
 if __name__== "__main__":
   parser = argparse.ArgumentParser(description='Generate random vectors and run test.')
