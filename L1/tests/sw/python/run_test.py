 # Copyright 2019 Xilinx, Inc.
 #
 # Licensed under the Apache License, Version 2.0 (the "License");
 # you may not use this file except in compliance with the License.
 # You may obtain a copy of the License at
 #
 #     http://www.apache.org/licenses/LICENSE-2.0
 #
 # Unless required by applicable law or agreed to in writing, software
 # distributed under the License is distributed on an "AS IS" BASIS,
 # WITHOUT WARRANTIES OR CONDITIONS OF ANY KIND, either express or implied.
 # See the License for the specific language governing permissions and
 # limitations under the License.

import numpy as np
import ctypes as C
import argparse
import os, sys
import shutil
import json
import pdb
import time
import traceback
from blas_gen_bin import BLAS_GEN, BLAS_ERROR
from hls import HLS, HLS_ERROR, Parameters
from makefile import Makefile
from operation import OP, BLAS_L1, BLAS_L2, OP_ERROR

def Format(x):
  f_dic = {0:'th', 1:'st', 2:'nd',3:'rd'}
  k = x % 10
  if k>=4:
    k=0
  return "%d%s"%(x, f_dic[k])

class RunTest:
  def __init__(self, makefile):
    self.profile = None 
    self.parEntries = 1
    self.logParEntries = 0
    self.valueRange = None
    self.numToSim = 1
    self.numSim = 0
    self.makefile = makefile

    self.hls = None
    self.typeDict ={
      np.int8: 'int8_t',
      np.int16: 'int16_t',
      np.int32: 'int32_t',
      np.int64: 'int64_t',
      np.uint8: 'uint8_t',
      np.uint16: 'uint16_t',
      np.uint32: 'uint32_t',
      np.uint64: 'uint64_t',
      np.float32: 'float',
      np.float64: 'double'
    }

  def parseProfile(self, filePath):
    with open(filePath, 'r') as fh:
      self.profile = json.loads(fh.read())

    self.opName = self.profile['op']
    self.opClass = OP.parse(self.opName)

    self.minValue = self.profile['valueRange'][0]
    self.maxValue = self.profile['valueRange'][1]

    self.op = eval(self.opClass).parse(self.opName, self.maxValue, self.minValue)

    if 'logParEntries' in self.profile:
      self.logParEntries = self.profile['logParEntries']
    else:
      self.logParEntries = -1

    if self.logParEntries == -1:
      self.parEntries = self.profile['parEntries']
    else:
      self.parEntries = 1 << self.logParEntries

    if 'dataTypes' in self.profile:
      self.dataTypes = [eval('np.%s'%dt) for dt in self.profile['dataTypes']]

    if 'retTypes' in self.profile:
      self.retTypes = [eval('np.%s'%dt) for dt in self.profile['retTypes']]
    
    self.numToSim = self.profile['numSimulation']

    self.testPath = os.path.join('out_test', self.op.name)
    self.reports = list()

    self.libPath = os.path.join(self.testPath, 'libs')
    if not os.path.exists(self.libPath):
      os.makedirs(self.libPath)

    self.dataPath = os.path.join(self.testPath, 'data')
    if not os.path.exists(self.dataPath):
      os.makedirs(self.dataPath)

    self.hls = HLS(r'build/run-hls.tcl', self.profile['b_csim'],
       self.profile['b_synth'], self.profile['b_cosim'])
      #  False, False)

    directivePath = os.path.join(self.testPath, 
        r'directive_par%d.tcl'%(self.parEntries))
    self.hls.setParam(Parameters(self.op, self.logParEntries, self.parEntries))
    self.hls.generateDirective(directivePath)

  def build(self):
    c_type = self.typeDict[self.op.dataType]
    self.hls.params.setDtype(c_type)
    r_type = c_type
    self.typeStr = 'd%s'%c_type
    if self.opClass == 'BLAS_L1':
      r_type = self.typeDict[self.op.rtype]
      self.typeStr = 'd%s_r%s'%(c_type, r_type)
    self.hls.params.setRtype(r_type)

    libPath =os.path.join(self.libPath,'blas_gen_%s.so'%self.typeStr)

    if not os.path.exists(libPath):
      make = Makefile(self.makefile, libPath)
      if not make.make(c_type, r_type):
        raise Exception("ERROR: make shared library failure.")

    self.lib = C.cdll.LoadLibrary(libPath)

  def run(self):
    paramTclPath =os.path.join(self.dataPath, r'parameters_%s_%s.tcl'%(self.op.sizeStr,self.typeStr))
    logpath=os.path.join(self.dataPath, r'logs_%s_%s'%(self.op.sizeStr,self.typeStr))
    if not os.path.exists(logpath):
      os.makedirs(logpath)
    logfile=os.path.join(logpath, 'logfile.log')
    binFile =os.path.join(self.dataPath,'TestBin_%s_%s.bin'%(self.op.sizeStr,self.typeStr))

    print("\n")
    print("="*64)
    dataList = [self.op.compute() for j in range(self.numToSim)]
    blas_gen=BLAS_GEN(self.lib)
    self.op.addInstr(blas_gen, dataList)
    blas_gen.write2BinFile(binFile)
    print("Data file %s has been generated sucessfully."%binFile)
    del dataList
    self.hls.generateParam(paramTclPath)
    print("Parameters in file %s.\nLog file %s"%(paramTclPath, logfile))
    self.hls.execution(binFile, logfile)
    self.hls.checkLog(logfile)
    self.numSim += self.numToSim
    self.hls.benchmarking(logfile, self.op, self.reports)
    print("Test of size %s passed."%self.op.sizeStr)

  def runTest(self, path):
    self.hls.params.setPath(path)
    self.op.test(self)

<<<<<<< HEAD
  def writeReport(self, profile, flag = 'w+'):
=======
  def writeReport(self, profile, flag = 'a+'):
>>>>>>> a75e077e
    reportPath = os.path.join(self.testPath, 'report.rpt')
    if len(self.reports) == 0:
      raise OP_ERROR("Benchmark fails for op %s."%self.op.name)
    features = self.reports[0]
    keys = features.keys()
    lens = [len(key)+2 for key in keys]

    sepStr = '+' + '+'.join(['-' * l for l in lens]) + '+\n'

    with open(reportPath, flag) as f:
<<<<<<< HEAD
      f.write(time.ctime())
      f.write("Profile path: %s"%profile)
=======
      f.write(time.ctime() + '\n')
      f.write("Profile path: %s\n"%profile)
>>>>>>> a75e077e
      f.write(sepStr)
      ########### START OF KEYS ################
      strList=['|']
      for s, l in zip(keys, lens):
        strList.append(('{:<%d}|'%l).format(s))
      strList.append('\n')
      f.write(''.join(strList))
      f.write(sepStr)
      ########### END OF KEYS ################

      while self.reports:
        features = self.reports.pop(0)
        strList=['|']
        for key, l in zip(keys, lens):
          strList.append(('{:<%d}|'%l).format(features[key]))
        strList.append('\n')
        f.write(''.join(strList))
        f.write(sepStr)
    return reportPath

def makeTable(passDict, failDict, handle = print):
  handle('='*25 + 'REPORT' + '='*25 + '\n')
  handle(time.ctime())
  handle('\n')
  passed = len(passDict)
  remain = len(failDict)
  numOps = passed + remain
  handle("%d / %d operation[s] passed the tests.\n" %(passed, numOps))
  if remain != 0:
<<<<<<< HEAD
    handle("%d operation[s] failed the tests.\n" %remain)
=======
    handle("%d / %d operation[s] passed the tests.\n" %(remain, numOps))
>>>>>>> a75e077e
  sepStr = '+'.join(['', '-'*10, '-'*10, '-'*10, '-'*10, '\n'])
  handle(sepStr)
  keys = '|'.join(['', '{:<10}'.format('op Name'), '{:<10}'.format('No.csim'),
      '{:<10}'.format('No.cosim'),'{:<10}'.format('Status'), '\n'])
  handle(keys)
  handle(sepStr)
  for opName in passDict.keys(): 
    csim, cosim = passDict[opName]
    value = '|'.join(['', '{:<10}'.format(opName), '{:<10}'.format(csim),
      '{:<10}'.format(cosim),'{:<10}'.format('Passed'), '\n'])
    handle(value)
    handle(sepStr)
  for opName in failDict.keys(): 
    csim, cosim = failDict[opName]
    value = '|'.join(['', '{:<10}'.format(opName), '{:<10}'.format(csim),
      '{:<10}'.format(cosim),'{:<10}'.format('Failed'), '\n'])
    handle(value)
    handle(sepStr)

def main(profileList, makefile): 
<<<<<<< HEAD
=======
  print(r"There are in total %d testing profile[s]."%len(profileList))
>>>>>>> a75e077e
  passOps = dict()
  failOps = dict()
  while profileList:
    profile = profileList.pop()
    runTest = RunTest(makefile)
    passed = False
    try:
      if not os.path.exists(profile):
        raise Exception("ERROR: File %s is not exists."%profile)
      runTest.parseProfile(profile)
      print("Starting to test %s."%(runTest.op.name))
      runTest.runTest(os.path.dirname(profile)) 
      print("All %d tests for %s are passed."%(runTest.numSim, runTest.op.name))
      passed = True
      csim = 0
      cosim = 0
      flag = 'w+'
      if runTest.op.name in passOps:
        csim, cosim = passOps[runTest.op.name] 
        flag = 'a+'
      csim = csim + runTest.numSim * runTest.hls.csim
<<<<<<< HEAD
      cosim = csim + runTest.numSim * runTest.hls.cosim
=======
      cosim = cosim + runTest.numSim * runTest.hls.cosim
>>>>>>> a75e077e
      passOps[runTest.op.name] = (csim, cosim)

      if runTest.hls.cosim:
        rpt = runTest.writeReport(profile, flag)
        print("Benchmark info for op %s is written in %s"%(runTest.op.name, rpt))

    except OP_ERROR as err:
      print("OPERATOR ERROR: %s"%(err.message))
    except BLAS_ERROR as err:
      print("BLAS ERROR: %s with status code is %s"%(err.message, err.status))
    except HLS_ERROR as err:
      print("HLS ERROR: %s\nPlease check log file %s"%(err.message, os.path.abspath(err.logFile)))
    except Exception as err:
      type, value, tb = sys.exc_info()
      traceback.print_exception(type, value, tb)
    finally:
      if not passed:
        csim = 0
        cosim = 0
        if runTest.op.name in failOps:
          csim, cosim = failOps[runTest.op.name] 
        csim = csim + runTest.numSim * runTest.hls.csim
        cosim = cosim + runTest.numSim * runTest.hls.cosim
        failOps[runTest.op.name] = (csim, cosim)
  makeTable(passOps, failOps) 
  with open("statistics.rpt", 'a+') as f:
    makeTable(passOps, failOps, f.write) 

if __name__== "__main__":
  parser = argparse.ArgumentParser(description='Generate random vectors and run test.')
  parser.add_argument('--makefile', type=str, default='Makefile', metavar='Makefile', help='path to the profile file')
  group = parser.add_mutually_exclusive_group(required=True)
  group.add_argument('--profile', nargs='*', metavar='profile.json', help='list of path to profile files')
  group.add_argument('--operator', nargs='*',metavar='opName', help='list of test dirs in ./hw')
  args = parser.parse_args()
  
  profile = list()
  if args.profile:
    profile = args.profile
  elif args.operator:
    for op in args.operator:
      profile.append('./hw/%s/profile.json'%op)
  else:
    parser.print_help()
  main(set(profile), args.makefile)<|MERGE_RESOLUTION|>--- conflicted
+++ resolved
@@ -154,11 +154,7 @@
     self.hls.params.setPath(path)
     self.op.test(self)
 
-<<<<<<< HEAD
-  def writeReport(self, profile, flag = 'w+'):
-=======
   def writeReport(self, profile, flag = 'a+'):
->>>>>>> a75e077e
     reportPath = os.path.join(self.testPath, 'report.rpt')
     if len(self.reports) == 0:
       raise OP_ERROR("Benchmark fails for op %s."%self.op.name)
@@ -169,13 +165,8 @@
     sepStr = '+' + '+'.join(['-' * l for l in lens]) + '+\n'
 
     with open(reportPath, flag) as f:
-<<<<<<< HEAD
-      f.write(time.ctime())
-      f.write("Profile path: %s"%profile)
-=======
       f.write(time.ctime() + '\n')
       f.write("Profile path: %s\n"%profile)
->>>>>>> a75e077e
       f.write(sepStr)
       ########### START OF KEYS ################
       strList=['|']
@@ -205,11 +196,7 @@
   numOps = passed + remain
   handle("%d / %d operation[s] passed the tests.\n" %(passed, numOps))
   if remain != 0:
-<<<<<<< HEAD
-    handle("%d operation[s] failed the tests.\n" %remain)
-=======
     handle("%d / %d operation[s] passed the tests.\n" %(remain, numOps))
->>>>>>> a75e077e
   sepStr = '+'.join(['', '-'*10, '-'*10, '-'*10, '-'*10, '\n'])
   handle(sepStr)
   keys = '|'.join(['', '{:<10}'.format('op Name'), '{:<10}'.format('No.csim'),
@@ -230,10 +217,7 @@
     handle(sepStr)
 
 def main(profileList, makefile): 
-<<<<<<< HEAD
-=======
   print(r"There are in total %d testing profile[s]."%len(profileList))
->>>>>>> a75e077e
   passOps = dict()
   failOps = dict()
   while profileList:
@@ -255,11 +239,7 @@
         csim, cosim = passOps[runTest.op.name] 
         flag = 'a+'
       csim = csim + runTest.numSim * runTest.hls.csim
-<<<<<<< HEAD
-      cosim = csim + runTest.numSim * runTest.hls.cosim
-=======
       cosim = cosim + runTest.numSim * runTest.hls.cosim
->>>>>>> a75e077e
       passOps[runTest.op.name] = (csim, cosim)
 
       if runTest.hls.cosim:
