--- conflicted
+++ resolved
@@ -53,14 +53,10 @@
     combineStream<t_NumStreams>(l_y, p_y);
 }
 
-<<<<<<< HEAD
-template <typename t_DataType, unsigned int t_LogParEntries, typename t_IndexType = unsigned int>
-=======
 template <typename t_DataType,
           unsigned int t_LogParEntries,
           typename t_IndexType = unsigned int,
           typename t_MacDataType = t_DataType>
->>>>>>> 0c704608
 void gemv(const unsigned int p_m,
           const unsigned int p_n,
           hls::stream<WideType<t_DataType, (1 << t_LogParEntries)> >& p_M,
