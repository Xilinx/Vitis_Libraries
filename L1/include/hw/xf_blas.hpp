/*
 * Copyright 2019 Xilinx, Inc.
 *
 * Licensed under the Apache License, Version 2.0 (the "License");
 * you may not use this file except in compliance with the License.
 * You may obtain a copy of the License at
 *
 *     http://www.apache.org/licenses/LICENSE-2.0
 *
 * Unless required by applicable law or agreed to in writing, software
 * distributed under the License is distributed on an "AS IS" BASIS,
 * WITHOUT WARRANTIES OR CONDITIONS OF ANY KIND, either express or implied.
 * See the License for the specific language governing permissions and
 * limitations under the License.
 */

/**
 * @file xf_blas.hpp
 * @brif Top-level header for XF BLAS Library.
 *
 */

#ifndef XF_BLAS_HPP
#define XF_BLAS_HPP

// shared modules
#include "xf_blas/helpers.hpp"

// BLAS L1 function modules

#include "xf_blas/amax.hpp"
#include "xf_blas/amin.hpp"
#include "xf_blas/asum.hpp"
#include "xf_blas/axpy.hpp"
#include "xf_blas/copy.hpp"
#include "xf_blas/dot.hpp"
#include "xf_blas/scal.hpp"
#include "xf_blas/swap.hpp"
#include "xf_blas/nrm2.hpp"

// BLAS L2 function modules

#include "xf_blas/gemv.hpp"
#include "xf_blas/gbmv.hpp"
#include "xf_blas/symv.hpp"
#include "xf_blas/trmv.hpp"
/* TODO
 *
<<<<<<< HEAD
*/
=======
 */
>>>>>>> 2f84acb4

// BLAS L3 function modules

/* TODO
 *
#include "xf_blas/gemm.hpp"
 *
*/

#endif<|MERGE_RESOLUTION|>--- conflicted
+++ resolved
@@ -46,11 +46,7 @@
 #include "xf_blas/trmv.hpp"
 /* TODO
  *
-<<<<<<< HEAD
-*/
-=======
  */
->>>>>>> 2f84acb4
 
 // BLAS L3 function modules
 
